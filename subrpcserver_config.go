--- conflicted
+++ resolved
@@ -6,14 +6,11 @@
 	"github.com/lightningnetwork/lnd/invoices"
 	"reflect"
 
-<<<<<<< HEAD
 	"github.com/btcsuite/btcd/chaincfg"
 	"github.com/lightningnetwork/lnd/autopilot"
 	"github.com/lightningnetwork/lnd/lnrpc/autopilotrpc"
+	"github.com/lightningnetwork/lnd/lnrpc/chainrpc"
 	"github.com/lightningnetwork/lnd/lnrpc/invoicesrpc"
-=======
-	"github.com/lightningnetwork/lnd/lnrpc/chainrpc"
->>>>>>> a5da1121
 	"github.com/lightningnetwork/lnd/lnrpc/signrpc"
 	"github.com/lightningnetwork/lnd/lnrpc/walletrpc"
 	"github.com/lightningnetwork/lnd/macaroons"
@@ -36,7 +33,6 @@
 	// wallet.
 	WalletKitRPC *walletrpc.Config `group:"walletrpc" namespace:"walletrpc"`
 
-<<<<<<< HEAD
 	// AutopilotRPC is a sub-RPC server that exposes methods on the running
 	// autopilot as a gRPC service.
 	AutopilotRPC *autopilotrpc.Config `group:"autopilotrpc" namespace:"autopilotrpc"`
@@ -44,12 +40,10 @@
 	// InvociesRPC is a sub-RPC server that exposes invoice related methods
 	// as a gRPC service.
 	InvoicesRPC *invoicesrpc.Config `group:"invoicesrpc" namespace:"invoicesrpc"`
-=======
 	// ChainRPC is a sub-RPC server that exposes functionality allowing a
 	// client to be notified of certain on-chain events (new blocks,
 	// confirmations, spends).
 	ChainRPC *chainrpc.Config `group:"chainrpc" namespace:"chainrpc"`
->>>>>>> a5da1121
 }
 
 // PopulateDependencies attempts to iterate through all the sub-server configs
@@ -121,7 +115,6 @@
 				reflect.ValueOf(cc.keyRing),
 			)
 
-<<<<<<< HEAD
 		case *autopilotrpc.Config:
 			subCfgValue := extractReflectValue(cfg)
 
@@ -130,18 +123,14 @@
 			)
 
 		case *invoicesrpc.Config:
-=======
-		case *chainrpc.Config:
->>>>>>> a5da1121
-			subCfgValue := extractReflectValue(cfg)
-
-			subCfgValue.FieldByName("NetworkDir").Set(
-				reflect.ValueOf(networkDir),
-			)
-			subCfgValue.FieldByName("MacService").Set(
-				reflect.ValueOf(macService),
-			)
-<<<<<<< HEAD
+			subCfgValue := extractReflectValue(cfg)
+
+			subCfgValue.FieldByName("NetworkDir").Set(
+				reflect.ValueOf(networkDir),
+			)
+			subCfgValue.FieldByName("MacService").Set(
+				reflect.ValueOf(macService),
+			)
 			subCfgValue.FieldByName("InvoiceRegistry").Set(
 				reflect.ValueOf(invoiceRegistry),
 			)
@@ -150,10 +139,19 @@
 			)
 			subCfgValue.FieldByName("ChainParams").Set(
 				reflect.ValueOf(activeNetParams),
-=======
+			)
+
+		case *chainrpc.Config:
+			subCfgValue := extractReflectValue(cfg)
+
+			subCfgValue.FieldByName("NetworkDir").Set(
+				reflect.ValueOf(networkDir),
+			)
+			subCfgValue.FieldByName("MacService").Set(
+				reflect.ValueOf(macService),
+			)
 			subCfgValue.FieldByName("ChainNotifier").Set(
 				reflect.ValueOf(cc.chainNotifier),
->>>>>>> a5da1121
 			)
 
 		default:
