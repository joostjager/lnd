{
  "swagger": "2.0",
  "info": {
    "title": "rpc.proto",
    "version": "version not set"
  },
  "schemes": [
    "http",
    "https"
  ],
  "consumes": [
    "application/json"
  ],
  "produces": [
    "application/json"
  ],
  "paths": {
    "/v1/balance/blockchain": {
      "get": {
        "summary": "* lncli: `walletbalance`\nWalletBalance returns total unspent outputs(confirmed and unconfirmed), all\nconfirmed unspent outputs and all unconfirmed unspent outputs under control\nof the wallet.",
        "operationId": "WalletBalance",
        "responses": {
          "200": {
            "description": "",
            "schema": {
              "$ref": "#/definitions/lnrpcWalletBalanceResponse"
            }
          }
        },
        "tags": [
          "Lightning"
        ]
      }
    },
    "/v1/balance/channels": {
      "get": {
        "summary": "* lncli: `channelbalance`\nChannelBalance returns the total funds available across all open channels\nin satoshis.",
        "operationId": "ChannelBalance",
        "responses": {
          "200": {
            "description": "",
            "schema": {
              "$ref": "#/definitions/lnrpcChannelBalanceResponse"
            }
          }
        },
        "tags": [
          "Lightning"
        ]
      }
    },
    "/v1/changepassword": {
      "post": {
        "summary": "* lncli: `changepassword`\nChangePassword changes the password of the encrypted wallet. This will\nautomatically unlock the wallet database if successful.",
        "operationId": "ChangePassword",
        "responses": {
          "200": {
            "description": "",
            "schema": {
              "$ref": "#/definitions/lnrpcChangePasswordResponse"
            }
          }
        },
        "parameters": [
          {
            "name": "body",
            "in": "body",
            "required": true,
            "schema": {
              "$ref": "#/definitions/lnrpcChangePasswordRequest"
            }
          }
        ],
        "tags": [
          "WalletUnlocker"
        ]
      }
    },
    "/v1/channels": {
      "get": {
        "summary": "* lncli: `listchannels`\nListChannels returns a description of all the open channels that this node\nis a participant in.",
        "operationId": "ListChannels",
        "responses": {
          "200": {
            "description": "",
            "schema": {
              "$ref": "#/definitions/lnrpcListChannelsResponse"
            }
          }
        },
        "parameters": [
          {
            "name": "active_only",
            "in": "query",
            "required": false,
            "type": "boolean",
            "format": "boolean"
          },
          {
            "name": "inactive_only",
            "in": "query",
            "required": false,
            "type": "boolean",
            "format": "boolean"
          },
          {
            "name": "public_only",
            "in": "query",
            "required": false,
            "type": "boolean",
            "format": "boolean"
          },
          {
            "name": "private_only",
            "in": "query",
            "required": false,
            "type": "boolean",
            "format": "boolean"
          }
        ],
        "tags": [
          "Lightning"
        ]
      },
      "post": {
        "summary": "*\nOpenChannelSync is a synchronous version of the OpenChannel RPC call. This\ncall is meant to be consumed by clients to the REST proxy. As with all\nother sync calls, all byte slices are intended to be populated as hex\nencoded strings.",
        "operationId": "OpenChannelSync",
        "responses": {
          "200": {
            "description": "",
            "schema": {
              "$ref": "#/definitions/lnrpcChannelPoint"
            }
          }
        },
        "parameters": [
          {
            "name": "body",
            "in": "body",
            "required": true,
            "schema": {
              "$ref": "#/definitions/lnrpcOpenChannelRequest"
            }
          }
        ],
        "tags": [
          "Lightning"
        ]
      }
    },
    "/v1/channels/abandon/{channel_point.funding_txid_str}/{channel_point.output_index}": {
      "delete": {
        "summary": "* lncli: `abandonchannel`\nAbandonChannel removes all channel state from the database except for a\nclose summary. This method can be used to get rid of permanently unusable\nchannels due to bugs fixed in newer versions of lnd. Only available\nwhen in debug builds of lnd.",
        "operationId": "AbandonChannel",
        "responses": {
          "200": {
            "description": "",
            "schema": {
              "$ref": "#/definitions/lnrpcAbandonChannelResponse"
            }
          }
        },
        "parameters": [
          {
            "name": "channel_point.funding_txid_str",
            "in": "path",
            "required": true,
            "type": "string"
          },
          {
            "name": "channel_point.output_index",
            "in": "path",
            "required": true,
            "type": "integer",
            "format": "int64"
          }
        ],
        "tags": [
          "Lightning"
        ]
      }
    },
    "/v1/channels/closed": {
      "get": {
        "summary": "* lncli: `closedchannels`\nClosedChannels returns a description of all the closed channels that \nthis node was a participant in.",
        "operationId": "ClosedChannels",
        "responses": {
          "200": {
            "description": "",
            "schema": {
              "$ref": "#/definitions/lnrpcClosedChannelsResponse"
            }
          }
        },
        "parameters": [
          {
            "name": "cooperative",
            "in": "query",
            "required": false,
            "type": "boolean",
            "format": "boolean"
          },
          {
            "name": "local_force",
            "in": "query",
            "required": false,
            "type": "boolean",
            "format": "boolean"
          },
          {
            "name": "remote_force",
            "in": "query",
            "required": false,
            "type": "boolean",
            "format": "boolean"
          },
          {
            "name": "breach",
            "in": "query",
            "required": false,
            "type": "boolean",
            "format": "boolean"
          },
          {
            "name": "funding_canceled",
            "in": "query",
            "required": false,
            "type": "boolean",
            "format": "boolean"
          },
          {
            "name": "abandoned",
            "in": "query",
            "required": false,
            "type": "boolean",
            "format": "boolean"
          }
        ],
        "tags": [
          "Lightning"
        ]
      }
    },
    "/v1/channels/pending": {
      "get": {
        "summary": "* lncli: `pendingchannels`\nPendingChannels returns a list of all the channels that are currently\nconsidered \"pending\". A channel is pending if it has finished the funding\nworkflow and is waiting for confirmations for the funding txn, or is in the\nprocess of closure, either initiated cooperatively or non-cooperatively.",
        "operationId": "PendingChannels",
        "responses": {
          "200": {
            "description": "",
            "schema": {
              "$ref": "#/definitions/lnrpcPendingChannelsResponse"
            }
          }
        },
        "tags": [
          "Lightning"
        ]
      }
    },
    "/v1/channels/transactions": {
      "post": {
        "summary": "*\nSendPaymentSync is the synchronous non-streaming version of SendPayment.\nThis RPC is intended to be consumed by clients of the REST proxy.\nAdditionally, this RPC expects the destination's public key and the payment\nhash (if any) to be encoded as hex strings.",
        "operationId": "SendPaymentSync",
        "responses": {
          "200": {
            "description": "",
            "schema": {
              "$ref": "#/definitions/lnrpcSendResponse"
            }
          }
        },
        "parameters": [
          {
            "name": "body",
            "in": "body",
            "required": true,
            "schema": {
              "$ref": "#/definitions/lnrpcSendRequest"
            }
          }
        ],
        "tags": [
          "Lightning"
        ]
      }
    },
    "/v1/channels/transactions/route": {
      "post": {
        "summary": "*\nSendToRouteSync is a synchronous version of SendToRoute. It Will block\nuntil the payment either fails or succeeds.",
        "operationId": "SendToRouteSync",
        "responses": {
          "200": {
            "description": "",
            "schema": {
              "$ref": "#/definitions/lnrpcSendResponse"
            }
          }
        },
        "parameters": [
          {
            "name": "body",
            "in": "body",
            "required": true,
            "schema": {
              "$ref": "#/definitions/lnrpcSendToRouteRequest"
            }
          }
        ],
        "tags": [
          "Lightning"
        ]
      }
    },
    "/v1/channels/{channel_point.funding_txid_str}/{channel_point.output_index}": {
      "delete": {
        "summary": "* lncli: `closechannel`\nCloseChannel attempts to close an active channel identified by its channel\noutpoint (ChannelPoint). The actions of this method can additionally be\naugmented to attempt a force close after a timeout period in the case of an\ninactive peer. If a non-force close (cooperative closure) is requested,\nthen the user can specify either a target number of blocks until the\nclosure transaction is confirmed, or a manual fee rate. If neither are\nspecified, then a default lax, block confirmation target is used.",
        "operationId": "CloseChannel",
        "responses": {
          "200": {
            "description": "(streaming responses)",
            "schema": {
              "$ref": "#/definitions/lnrpcCloseStatusUpdate"
            }
          }
        },
        "parameters": [
          {
            "name": "channel_point.funding_txid_str",
            "in": "path",
            "required": true,
            "type": "string"
          },
          {
            "name": "channel_point.output_index",
            "in": "path",
            "required": true,
            "type": "integer",
            "format": "int64"
          }
        ],
        "tags": [
          "Lightning"
        ]
      }
    },
    "/v1/chanpolicy": {
      "post": {
        "summary": "* lncli: `updatechanpolicy`\nUpdateChannelPolicy allows the caller to update the fee schedule and\nchannel policies for all channels globally, or a particular channel.",
        "operationId": "UpdateChannelPolicy",
        "responses": {
          "200": {
            "description": "",
            "schema": {
              "$ref": "#/definitions/lnrpcPolicyUpdateResponse"
            }
          }
        },
        "parameters": [
          {
            "name": "body",
            "in": "body",
            "required": true,
            "schema": {
              "$ref": "#/definitions/lnrpcPolicyUpdateRequest"
            }
          }
        ],
        "tags": [
          "Lightning"
        ]
      }
    },
    "/v1/fees": {
      "get": {
        "summary": "* lncli: `feereport`\nFeeReport allows the caller to obtain a report detailing the current fee\nschedule enforced by the node globally for each channel.",
        "operationId": "FeeReport",
        "responses": {
          "200": {
            "description": "",
            "schema": {
              "$ref": "#/definitions/lnrpcFeeReportResponse"
            }
          }
        },
        "tags": [
          "Lightning"
        ]
      }
    },
    "/v1/genseed": {
      "get": {
        "summary": "*\nGenSeed is the first method that should be used to instantiate a new lnd\ninstance. This method allows a caller to generate a new aezeed cipher seed\ngiven an optional passphrase. If provided, the passphrase will be necessary\nto decrypt the cipherseed to expose the internal wallet seed.",
        "description": "Once the cipherseed is obtained and verified by the user, the InitWallet\nmethod should be used to commit the newly generated seed, and create the\nwallet.",
        "operationId": "GenSeed",
        "responses": {
          "200": {
            "description": "",
            "schema": {
              "$ref": "#/definitions/lnrpcGenSeedResponse"
            }
          }
        },
        "parameters": [
          {
            "name": "aezeed_passphrase",
            "description": "*\naezeed_passphrase is an optional user provided passphrase that will be used\nto encrypt the generated aezeed cipher seed.",
            "in": "query",
            "required": false,
            "type": "string",
            "format": "byte"
          },
          {
            "name": "seed_entropy",
            "description": "*\nseed_entropy is an optional 16-bytes generated via CSPRNG. If not\nspecified, then a fresh set of randomness will be used to create the seed.",
            "in": "query",
            "required": false,
            "type": "string",
            "format": "byte"
          }
        ],
        "tags": [
          "WalletUnlocker"
        ]
      }
    },
    "/v1/getinfo": {
      "get": {
        "summary": "* lncli: `getinfo`\nGetInfo returns general information concerning the lightning node including\nit's identity pubkey, alias, the chains it is connected to, and information\nconcerning the number of open+pending channels.",
        "operationId": "GetInfo",
        "responses": {
          "200": {
            "description": "",
            "schema": {
              "$ref": "#/definitions/lnrpcGetInfoResponse"
            }
          }
        },
        "tags": [
          "Lightning"
        ]
      }
    },
    "/v1/graph": {
      "get": {
        "summary": "* lncli: `describegraph`\nDescribeGraph returns a description of the latest graph state from the\npoint of view of the node. The graph information is partitioned into two\ncomponents: all the nodes/vertexes, and all the edges that connect the\nvertexes themselves.  As this is a directed graph, the edges also contain\nthe node directional specific routing policy which includes: the time lock\ndelta, fee information, etc.",
        "operationId": "DescribeGraph",
        "responses": {
          "200": {
            "description": "",
            "schema": {
              "$ref": "#/definitions/lnrpcChannelGraph"
            }
          }
        },
        "parameters": [
          {
            "name": "include_unannounced",
            "description": "*\nWhether unannounced channels are included in the response or not. If set,\nunannounced channels are included. Unannounced channels are both private\nchannels, and public channels that are not yet announced to the network.",
            "in": "query",
            "required": false,
            "type": "boolean",
            "format": "boolean"
          }
        ],
        "tags": [
          "Lightning"
        ]
      }
    },
    "/v1/graph/edge/{chan_id}": {
      "get": {
        "summary": "* lncli: `getchaninfo`\nGetChanInfo returns the latest authenticated network announcement for the\ngiven channel identified by its channel ID: an 8-byte integer which\nuniquely identifies the location of transaction's funding output within the\nblockchain.",
        "operationId": "GetChanInfo",
        "responses": {
          "200": {
            "description": "",
            "schema": {
              "$ref": "#/definitions/lnrpcChannelEdge"
            }
          }
        },
        "parameters": [
          {
            "name": "chan_id",
            "in": "path",
            "required": true,
            "type": "string",
            "format": "uint64"
          }
        ],
        "tags": [
          "Lightning"
        ]
      }
    },
    "/v1/graph/info": {
      "get": {
        "summary": "* lncli: `getnetworkinfo`\nGetNetworkInfo returns some basic stats about the known channel graph from\nthe point of view of the node.",
        "operationId": "GetNetworkInfo",
        "responses": {
          "200": {
            "description": "",
            "schema": {
              "$ref": "#/definitions/lnrpcNetworkInfo"
            }
          }
        },
        "tags": [
          "Lightning"
        ]
      }
    },
    "/v1/graph/node/{pub_key}": {
      "get": {
        "summary": "* lncli: `getnodeinfo`\nGetNodeInfo returns the latest advertised, aggregated, and authenticated\nchannel information for the specified node identified by its public key.",
        "operationId": "GetNodeInfo",
        "responses": {
          "200": {
            "description": "",
            "schema": {
              "$ref": "#/definitions/lnrpcNodeInfo"
            }
          }
        },
        "parameters": [
          {
            "name": "pub_key",
            "in": "path",
            "required": true,
            "type": "string"
          }
        ],
        "tags": [
          "Lightning"
        ]
      }
    },
    "/v1/graph/routes/{pub_key}/{amt}": {
      "get": {
        "summary": "* lncli: `queryroutes`\nQueryRoutes attempts to query the daemon's Channel Router for a possible\nroute to a target destination capable of carrying a specific amount of\nsatoshis. The retuned route contains the full details required to craft and\nsend an HTLC, also including the necessary information that should be\npresent within the Sphinx packet encapsulated within the HTLC.",
        "operationId": "QueryRoutes",
        "responses": {
          "200": {
            "description": "",
            "schema": {
              "$ref": "#/definitions/lnrpcQueryRoutesResponse"
            }
          }
        },
        "parameters": [
          {
            "name": "pub_key",
            "in": "path",
            "required": true,
            "type": "string"
          },
          {
            "name": "amt",
            "in": "path",
            "required": true,
            "type": "string",
            "format": "int64"
          },
          {
            "name": "num_routes",
            "description": "/ The max number of routes to return.",
            "in": "query",
            "required": false,
            "type": "integer",
            "format": "int32"
          },
          {
            "name": "final_cltv_delta",
            "description": "/ An optional CLTV delta from the current height that should be used for the timelock of the final hop.",
            "in": "query",
            "required": false,
            "type": "integer",
            "format": "int32"
          },
          {
            "name": "fee_limit.fixed",
            "description": "/ The fee limit expressed as a fixed amount of satoshis.",
            "in": "query",
            "required": false,
            "type": "string",
            "format": "int64"
          },
          {
            "name": "fee_limit.percent",
            "description": "/ The fee limit expressed as a percentage of the payment amount.",
            "in": "query",
            "required": false,
            "type": "string",
            "format": "int64"
          }
        ],
        "tags": [
          "Lightning"
        ]
      }
    },
    "/v1/initwallet": {
      "post": {
        "summary": "* \nInitWallet is used when lnd is starting up for the first time to fully\ninitialize the daemon and its internal wallet. At the very least a wallet\npassword must be provided. This will be used to encrypt sensitive material\non disk.",
        "description": "In the case of a recovery scenario, the user can also specify their aezeed\nmnemonic and passphrase. If set, then the daemon will use this prior state\nto initialize its internal wallet.\n\nAlternatively, this can be used along with the GenSeed RPC to obtain a\nseed, then present it to the user. Once it has been verified by the user,\nthe seed can be fed into this RPC in order to commit the new wallet.",
        "operationId": "InitWallet",
        "responses": {
          "200": {
            "description": "",
            "schema": {
              "$ref": "#/definitions/lnrpcInitWalletResponse"
            }
          }
        },
        "parameters": [
          {
            "name": "body",
            "in": "body",
            "required": true,
            "schema": {
              "$ref": "#/definitions/lnrpcInitWalletRequest"
            }
          }
        ],
        "tags": [
          "WalletUnlocker"
        ]
      }
    },
    "/v1/invoice/{r_hash_str}": {
      "get": {
        "summary": "* lncli: `lookupinvoice`\nLookupInvoice attempts to look up an invoice according to its payment hash.\nThe passed payment hash *must* be exactly 32 bytes, if not, an error is\nreturned.",
        "operationId": "LookupInvoice",
        "responses": {
          "200": {
            "description": "",
            "schema": {
              "$ref": "#/definitions/lnrpcInvoice"
            }
          }
        },
        "parameters": [
          {
            "name": "r_hash_str",
            "in": "path",
            "required": true,
            "type": "string"
          },
          {
            "name": "r_hash",
            "description": "/ The payment hash of the invoice to be looked up.",
            "in": "query",
            "required": false,
            "type": "string",
            "format": "byte"
          }
        ],
        "tags": [
          "Lightning"
        ]
      }
    },
    "/v1/invoices": {
      "get": {
        "summary": "* lncli: `listinvoices`\nListInvoices returns a list of all the invoices currently stored within the\ndatabase. Any active debug invoices are ignored. It has full support for\npaginated responses, allowing users to query for specific invoices through\ntheir add_index. This can be done by using either the first_index_offset or\nlast_index_offset fields included in the response as the index_offset of the\nnext request. The reversed flag is set by default in order to paginate\nbackwards. If you wish to paginate forwards, you must explicitly set the\nflag to false. If none of the parameters are specified, then the last 100\ninvoices will be returned.",
        "operationId": "ListInvoices",
        "responses": {
          "200": {
            "description": "",
            "schema": {
              "$ref": "#/definitions/lnrpcListInvoiceResponse"
            }
          }
        },
        "parameters": [
          {
            "name": "pending_only",
            "description": "/ If set, only unsettled invoices will be returned in the response.",
            "in": "query",
            "required": false,
            "type": "boolean",
            "format": "boolean"
          },
          {
            "name": "index_offset",
            "description": "*\nThe index of an invoice that will be used as either the start or end of a\nquery to determine which invoices should be returned in the response.",
            "in": "query",
            "required": false,
            "type": "string",
            "format": "uint64"
          },
          {
            "name": "num_max_invoices",
            "description": "/ The max number of invoices to return in the response to this query.",
            "in": "query",
            "required": false,
            "type": "string",
            "format": "uint64"
          },
          {
            "name": "reversed",
            "description": "*\nIf set, the invoices returned will result from seeking backwards from the\nspecified index offset. This can be used to paginate backwards.",
            "in": "query",
            "required": false,
            "type": "boolean",
            "format": "boolean"
          }
        ],
        "tags": [
          "Lightning"
        ]
      },
      "post": {
        "summary": "* lncli: `addinvoice`\nAddInvoice attempts to add a new invoice to the invoice database. Any\nduplicated invoices are rejected, therefore all invoices *must* have a\nunique payment preimage.",
        "operationId": "AddInvoice",
        "responses": {
          "200": {
            "description": "",
            "schema": {
              "$ref": "#/definitions/lnrpcAddInvoiceResponse"
            }
          }
        },
        "parameters": [
          {
            "name": "body",
            "in": "body",
            "required": true,
            "schema": {
              "$ref": "#/definitions/lnrpcInvoice"
            }
          }
        ],
        "tags": [
          "Lightning"
        ]
      }
    },
    "/v1/invoices/subscribe": {
      "get": {
        "summary": "*\nSubscribeInvoices returns a uni-directional stream (server -\u003e client) for\nnotifying the client of newly added/accepted/settled invoices. The caller can\noptionally specify the add_index, accept_index and/or the settle_index. If \nthe add_index is specified, then we'll first start by sending add \ninvoice events for all invoices with an add_index greater than the specified \nvalue.  If the settle_index is specified, the next, we'll send out all \nsettle events for invoices with a settle_index greater than the specified \nvalue. Same for accept_index. Multiple of those fields can be set. If no \nfields are set, then we'll only send out the latest add/accept/settle events.",
        "operationId": "SubscribeInvoices",
        "responses": {
          "200": {
            "description": "(streaming responses)",
            "schema": {
              "$ref": "#/definitions/lnrpcInvoice"
            }
          }
        },
        "parameters": [
          {
            "name": "add_index",
            "description": "*\nIf specified (non-zero), then we'll first start by sending out\nnotifications for all added indexes with an add_index greater than this\nvalue. This allows callers to catch up on any events they missed while they\nweren't connected to the streaming RPC.",
            "in": "query",
            "required": false,
            "type": "string",
            "format": "uint64"
          },
          {
            "name": "accept_index",
            "description": "*\nIf specified (non-zero), then we'll first start by sending out\nnotifications for all accepted indexes with an accept_index greater than\nthis value. This allows callers to catch up on any events they missed while\nthey weren't connected to the streaming RPC.",
            "in": "query",
            "required": false,
            "type": "string",
            "format": "uint64"
          },
          {
            "name": "settle_index",
            "description": "*\nIf specified (non-zero), then we'll first start by sending out\nnotifications for all settled indexes with an settle_index greater than\nthis value. This allows callers to catch up on any events they missed while\nthey weren't connected to the streaming RPC.",
            "in": "query",
            "required": false,
            "type": "string",
            "format": "uint64"
          }
        ],
        "tags": [
          "Lightning"
        ]
      }
    },
    "/v1/newaddress": {
      "get": {
        "summary": "* lncli: `newaddress`\nNewAddress creates a new address under control of the local wallet.",
        "operationId": "NewAddress",
        "responses": {
          "200": {
            "description": "",
            "schema": {
              "$ref": "#/definitions/lnrpcNewAddressResponse"
            }
          }
        },
        "parameters": [
          {
            "name": "type",
            "description": "/ The address type.",
            "in": "query",
            "required": false,
            "type": "string",
            "enum": [
              "WITNESS_PUBKEY_HASH",
              "NESTED_PUBKEY_HASH"
            ],
            "default": "WITNESS_PUBKEY_HASH"
          }
        ],
        "tags": [
          "Lightning"
        ]
      }
    },
    "/v1/payments": {
      "get": {
        "summary": "* lncli: `listpayments`\nListPayments returns a list of all outgoing payments.",
        "operationId": "ListPayments",
        "responses": {
          "200": {
            "description": "",
            "schema": {
              "$ref": "#/definitions/lnrpcListPaymentsResponse"
            }
          }
        },
        "tags": [
          "Lightning"
        ]
      },
      "delete": {
        "summary": "*\nDeleteAllPayments deletes all outgoing payments from DB.",
        "operationId": "DeleteAllPayments",
        "responses": {
          "200": {
            "description": "",
            "schema": {
              "$ref": "#/definitions/lnrpcDeleteAllPaymentsResponse"
            }
          }
        },
        "tags": [
          "Lightning"
        ]
      }
    },
    "/v1/payreq/{pay_req}": {
      "get": {
        "summary": "* lncli: `decodepayreq`\nDecodePayReq takes an encoded payment request string and attempts to decode\nit, returning a full description of the conditions encoded within the\npayment request.",
        "operationId": "DecodePayReq",
        "responses": {
          "200": {
            "description": "",
            "schema": {
              "$ref": "#/definitions/lnrpcPayReq"
            }
          }
        },
        "parameters": [
          {
            "name": "pay_req",
            "in": "path",
            "required": true,
            "type": "string"
          }
        ],
        "tags": [
          "Lightning"
        ]
      }
    },
    "/v1/peers": {
      "get": {
        "summary": "* lncli: `listpeers`\nListPeers returns a verbose listing of all currently active peers.",
        "operationId": "ListPeers",
        "responses": {
          "200": {
            "description": "",
            "schema": {
              "$ref": "#/definitions/lnrpcListPeersResponse"
            }
          }
        },
        "tags": [
          "Lightning"
        ]
      },
      "post": {
        "summary": "* lncli: `connect`\nConnectPeer attempts to establish a connection to a remote peer. This is at\nthe networking level, and is used for communication between nodes. This is\ndistinct from establishing a channel with a peer.",
        "operationId": "ConnectPeer",
        "responses": {
          "200": {
            "description": "",
            "schema": {
              "$ref": "#/definitions/lnrpcConnectPeerResponse"
            }
          }
        },
        "parameters": [
          {
            "name": "body",
            "in": "body",
            "required": true,
            "schema": {
              "$ref": "#/definitions/lnrpcConnectPeerRequest"
            }
          }
        ],
        "tags": [
          "Lightning"
        ]
      }
    },
    "/v1/peers/{pub_key}": {
      "delete": {
        "summary": "* lncli: `disconnect`\nDisconnectPeer attempts to disconnect one peer from another identified by a\ngiven pubKey. In the case that we currently have a pending or active channel\nwith the target peer, then this action will be not be allowed.",
        "operationId": "DisconnectPeer",
        "responses": {
          "200": {
            "description": "",
            "schema": {
              "$ref": "#/definitions/lnrpcDisconnectPeerResponse"
            }
          }
        },
        "parameters": [
          {
            "name": "pub_key",
            "in": "path",
            "required": true,
            "type": "string"
          }
        ],
        "tags": [
          "Lightning"
        ]
      }
    },
    "/v1/switch": {
      "post": {
        "summary": "* lncli: `fwdinghistory`\nForwardingHistory allows the caller to query the htlcswitch for a record of\nall HTLC's forwarded within the target time range, and integer offset\nwithin that time range. If no time-range is specified, then the first chunk\nof the past 24 hrs of forwarding history are returned.",
        "description": "A list of forwarding events are returned. The size of each forwarding event\nis 40 bytes, and the max message size able to be returned in gRPC is 4 MiB.\nAs a result each message can only contain 50k entries.  Each response has\nthe index offset of the last entry. The index offset can be provided to the\nrequest to allow the caller to skip a series of records.",
        "operationId": "ForwardingHistory",
        "responses": {
          "200": {
            "description": "",
            "schema": {
              "$ref": "#/definitions/lnrpcForwardingHistoryResponse"
            }
          }
        },
        "parameters": [
          {
            "name": "body",
            "in": "body",
            "required": true,
            "schema": {
              "$ref": "#/definitions/lnrpcForwardingHistoryRequest"
            }
          }
        ],
        "tags": [
          "Lightning"
        ]
      }
    },
    "/v1/transactions": {
      "get": {
        "summary": "* lncli: `listchaintxns`\nGetTransactions returns a list describing all the known transactions\nrelevant to the wallet.",
        "operationId": "GetTransactions",
        "responses": {
          "200": {
            "description": "",
            "schema": {
              "$ref": "#/definitions/lnrpcTransactionDetails"
            }
          }
        },
        "tags": [
          "Lightning"
        ]
      },
      "post": {
        "summary": "* lncli: `sendcoins`\nSendCoins executes a request to send coins to a particular address. Unlike\nSendMany, this RPC call only allows creating a single output at a time. If\nneither target_conf, or sat_per_byte are set, then the internal wallet will\nconsult its fee model to determine a fee for the default confirmation\ntarget.",
        "operationId": "SendCoins",
        "responses": {
          "200": {
            "description": "",
            "schema": {
              "$ref": "#/definitions/lnrpcSendCoinsResponse"
            }
          }
        },
        "parameters": [
          {
            "name": "body",
            "in": "body",
            "required": true,
            "schema": {
              "$ref": "#/definitions/lnrpcSendCoinsRequest"
            }
          }
        ],
        "tags": [
          "Lightning"
        ]
      }
    },
    "/v1/unlockwallet": {
      "post": {
        "summary": "* lncli: `unlock`\nUnlockWallet is used at startup of lnd to provide a password to unlock\nthe wallet database.",
        "operationId": "UnlockWallet",
        "responses": {
          "200": {
            "description": "",
            "schema": {
              "$ref": "#/definitions/lnrpcUnlockWalletResponse"
            }
          }
        },
        "parameters": [
          {
            "name": "body",
            "in": "body",
            "required": true,
            "schema": {
              "$ref": "#/definitions/lnrpcUnlockWalletRequest"
            }
          }
        ],
        "tags": [
          "WalletUnlocker"
        ]
      }
    }
  },
  "definitions": {
    "ChannelCloseSummaryClosureType": {
      "type": "string",
      "enum": [
        "COOPERATIVE_CLOSE",
        "LOCAL_FORCE_CLOSE",
        "REMOTE_FORCE_CLOSE",
        "BREACH_CLOSE",
        "FUNDING_CANCELED",
        "ABANDONED"
      ],
      "default": "COOPERATIVE_CLOSE"
    },
    "InvoiceInvoiceState": {
      "type": "string",
      "enum": [
        "OPEN",
        "ACCEPTED",
        "SETTLED"
      ],
      "default": "OPEN"
    },
    "PendingChannelsResponseClosedChannel": {
      "type": "object",
      "properties": {
        "channel": {
          "$ref": "#/definitions/PendingChannelsResponsePendingChannel",
          "title": "/ The pending channel to be closed"
        },
        "closing_txid": {
          "type": "string",
          "title": "/ The transaction id of the closing transaction"
        }
      }
    },
    "PendingChannelsResponseForceClosedChannel": {
      "type": "object",
      "properties": {
        "channel": {
          "$ref": "#/definitions/PendingChannelsResponsePendingChannel",
          "title": "/ The pending channel to be force closed"
        },
        "closing_txid": {
          "type": "string",
          "title": "/ The transaction id of the closing transaction"
        },
        "limbo_balance": {
          "type": "string",
          "format": "int64",
          "title": "/ The balance in satoshis encumbered in this pending channel"
        },
        "maturity_height": {
          "type": "integer",
          "format": "int64",
          "title": "/ The height at which funds can be sweeped into the wallet"
        },
        "blocks_til_maturity": {
          "type": "integer",
          "format": "int32",
          "description": "Remaining # of blocks until the commitment output can be swept.\nNegative values indicate how many blocks have passed since becoming\nmature."
        },
        "recovered_balance": {
          "type": "string",
          "format": "int64",
          "title": "/ The total value of funds successfully recovered from this channel"
        },
        "pending_htlcs": {
          "type": "array",
          "items": {
            "$ref": "#/definitions/lnrpcPendingHTLC"
          }
        }
      }
    },
    "PendingChannelsResponsePendingChannel": {
      "type": "object",
      "properties": {
        "remote_node_pub": {
          "type": "string"
        },
        "channel_point": {
          "type": "string"
        },
        "capacity": {
          "type": "string",
          "format": "int64"
        },
        "local_balance": {
          "type": "string",
          "format": "int64"
        },
        "remote_balance": {
          "type": "string",
          "format": "int64"
        }
      }
    },
    "PendingChannelsResponsePendingOpenChannel": {
      "type": "object",
      "properties": {
        "channel": {
          "$ref": "#/definitions/PendingChannelsResponsePendingChannel",
          "title": "/ The pending channel"
        },
        "confirmation_height": {
          "type": "integer",
          "format": "int64",
          "title": "/ The height at which this channel will be confirmed"
        },
        "commit_fee": {
          "type": "string",
          "format": "int64",
          "description": "*\nThe amount calculated to be paid in fees for the current set of\ncommitment transactions. The fee amount is persisted with the channel\nin order to allow the fee amount to be removed and recalculated with\neach channel state update, including updates that happen after a system\nrestart."
        },
        "commit_weight": {
          "type": "string",
          "format": "int64",
          "title": "/ The weight of the commitment transaction"
        },
        "fee_per_kw": {
          "type": "string",
          "format": "int64",
          "description": "*\nThe required number of satoshis per kilo-weight that the requester will\npay at all times, for both the funding transaction and commitment\ntransaction. This value can later be updated once the channel is open."
        }
      }
    },
    "PendingChannelsResponseWaitingCloseChannel": {
      "type": "object",
      "properties": {
        "channel": {
          "$ref": "#/definitions/PendingChannelsResponsePendingChannel",
          "title": "/ The pending channel waiting for closing tx to confirm"
        },
        "limbo_balance": {
          "type": "string",
          "format": "int64",
          "title": "/ The balance in satoshis encumbered in this channel"
        }
      }
    },
    "lnrpcAbandonChannelResponse": {
      "type": "object"
    },
    "lnrpcAddInvoiceResponse": {
      "type": "object",
      "properties": {
        "r_hash": {
          "type": "string",
          "format": "byte"
        },
        "payment_request": {
          "type": "string",
          "description": "*\nA bare-bones invoice for a payment within the Lightning Network.  With the\ndetails of the invoice, the sender has all the data necessary to send a\npayment to the recipient."
        },
        "add_index": {
          "type": "string",
          "format": "uint64",
          "description": "*\nThe \"add\" index of this invoice. Each newly created invoice will increment\nthis index making it monotonically increasing. Callers to the\nSubscribeInvoices call can use this to instantly get notified of all added\ninvoices with an add_index greater than this one."
        }
      }
    },
<<<<<<< HEAD
    "lnrpcCancelInvoiceResp": {
      "type": "object"
=======
    "lnrpcBlockEpochEvent": {
      "type": "object",
      "properties": {
        "height": {
          "type": "integer",
          "format": "int32"
        }
      }
>>>>>>> ea502984
    },
    "lnrpcChangePasswordRequest": {
      "type": "object",
      "properties": {
        "current_password": {
          "type": "string",
          "format": "byte",
          "description": "*\ncurrent_password should be the current valid passphrase used to unlock the\ndaemon."
        },
        "new_password": {
          "type": "string",
          "format": "byte",
          "description": "*\nnew_password should be the new passphrase that will be needed to unlock the\ndaemon."
        }
      }
    },
    "lnrpcChangePasswordResponse": {
      "type": "object"
    },
    "lnrpcChannel": {
      "type": "object",
      "properties": {
        "active": {
          "type": "boolean",
          "format": "boolean",
          "title": "/ Whether this channel is active or not"
        },
        "remote_pubkey": {
          "type": "string",
          "title": "/ The identity pubkey of the remote node"
        },
        "channel_point": {
          "type": "string",
          "description": "*\nThe outpoint (txid:index) of the funding transaction. With this value, Bob\nwill be able to generate a signature for Alice's version of the commitment\ntransaction."
        },
        "chan_id": {
          "type": "string",
          "format": "uint64",
          "description": "*\nThe unique channel ID for the channel. The first 3 bytes are the block\nheight, the next 3 the index within the block, and the last 2 bytes are the\noutput index for the channel."
        },
        "capacity": {
          "type": "string",
          "format": "int64",
          "title": "/ The total amount of funds held in this channel"
        },
        "local_balance": {
          "type": "string",
          "format": "int64",
          "title": "/ This node's current balance in this channel"
        },
        "remote_balance": {
          "type": "string",
          "format": "int64",
          "title": "/ The counterparty's current balance in this channel"
        },
        "commit_fee": {
          "type": "string",
          "format": "int64",
          "description": "*\nThe amount calculated to be paid in fees for the current set of commitment\ntransactions. The fee amount is persisted with the channel in order to\nallow the fee amount to be removed and recalculated with each channel state\nupdate, including updates that happen after a system restart."
        },
        "commit_weight": {
          "type": "string",
          "format": "int64",
          "title": "/ The weight of the commitment transaction"
        },
        "fee_per_kw": {
          "type": "string",
          "format": "int64",
          "description": "*\nThe required number of satoshis per kilo-weight that the requester will pay\nat all times, for both the funding transaction and commitment transaction.\nThis value can later be updated once the channel is open."
        },
        "unsettled_balance": {
          "type": "string",
          "format": "int64",
          "title": "/ The unsettled balance in this channel"
        },
        "total_satoshis_sent": {
          "type": "string",
          "format": "int64",
          "description": "*\nThe total number of satoshis we've sent within this channel."
        },
        "total_satoshis_received": {
          "type": "string",
          "format": "int64",
          "description": "*\nThe total number of satoshis we've received within this channel."
        },
        "num_updates": {
          "type": "string",
          "format": "uint64",
          "description": "*\nThe total number of updates conducted within this channel."
        },
        "pending_htlcs": {
          "type": "array",
          "items": {
            "$ref": "#/definitions/lnrpcHTLC"
          },
          "description": "*\nThe list of active, uncleared HTLCs currently pending within the channel."
        },
        "csv_delay": {
          "type": "integer",
          "format": "int64",
          "description": "*\nThe CSV delay expressed in relative blocks. If the channel is force\nclosed, we'll need to wait for this many blocks before we can regain our\nfunds."
        },
        "private": {
          "type": "boolean",
          "format": "boolean",
          "title": "/ Whether this channel is advertised to the network or not"
        }
      }
    },
    "lnrpcChannelBalanceResponse": {
      "type": "object",
      "properties": {
        "balance": {
          "type": "string",
          "format": "int64",
          "title": "/ Sum of channels balances denominated in satoshis"
        },
        "pending_open_balance": {
          "type": "string",
          "format": "int64",
          "title": "/ Sum of channels pending balances denominated in satoshis"
        }
      }
    },
    "lnrpcChannelCloseSummary": {
      "type": "object",
      "properties": {
        "channel_point": {
          "type": "string",
          "description": "/ The outpoint (txid:index) of the funding transaction."
        },
        "chan_id": {
          "type": "string",
          "format": "uint64",
          "description": "/  The unique channel ID for the channel."
        },
        "chain_hash": {
          "type": "string",
          "description": "/ The hash of the genesis block that this channel resides within."
        },
        "closing_tx_hash": {
          "type": "string",
          "description": "/ The txid of the transaction which ultimately closed this channel."
        },
        "remote_pubkey": {
          "type": "string",
          "description": "/ Public key of the remote peer that we formerly had a channel with."
        },
        "capacity": {
          "type": "string",
          "format": "int64",
          "description": "/ Total capacity of the channel."
        },
        "close_height": {
          "type": "integer",
          "format": "int64",
          "description": "/ Height at which the funding transaction was spent."
        },
        "settled_balance": {
          "type": "string",
          "format": "int64",
          "title": "/ Settled balance at the time of channel closure"
        },
        "time_locked_balance": {
          "type": "string",
          "format": "int64",
          "title": "/ The sum of all the time-locked outputs at the time of channel closure"
        },
        "close_type": {
          "$ref": "#/definitions/ChannelCloseSummaryClosureType",
          "description": "/ Details on how the channel was closed."
        }
      }
    },
    "lnrpcChannelCloseUpdate": {
      "type": "object",
      "properties": {
        "closing_txid": {
          "type": "string",
          "format": "byte"
        },
        "success": {
          "type": "boolean",
          "format": "boolean"
        }
      }
    },
    "lnrpcChannelEdge": {
      "type": "object",
      "properties": {
        "channel_id": {
          "type": "string",
          "format": "uint64",
          "description": "*\nThe unique channel ID for the channel. The first 3 bytes are the block\nheight, the next 3 the index within the block, and the last 2 bytes are the\noutput index for the channel."
        },
        "chan_point": {
          "type": "string"
        },
        "last_update": {
          "type": "integer",
          "format": "int64"
        },
        "node1_pub": {
          "type": "string"
        },
        "node2_pub": {
          "type": "string"
        },
        "capacity": {
          "type": "string",
          "format": "int64"
        },
        "node1_policy": {
          "$ref": "#/definitions/lnrpcRoutingPolicy"
        },
        "node2_policy": {
          "$ref": "#/definitions/lnrpcRoutingPolicy"
        }
      },
      "description": "*\nA fully authenticated channel along with all its unique attributes.\nOnce an authenticated channel announcement has been processed on the network,\nthen an instance of ChannelEdgeInfo encapsulating the channels attributes is\nstored. The other portions relevant to routing policy of a channel are stored\nwithin a ChannelEdgePolicy for each direction of the channel."
    },
    "lnrpcChannelEdgeUpdate": {
      "type": "object",
      "properties": {
        "chan_id": {
          "type": "string",
          "format": "uint64",
          "description": "*\nThe unique channel ID for the channel. The first 3 bytes are the block\nheight, the next 3 the index within the block, and the last 2 bytes are the\noutput index for the channel."
        },
        "chan_point": {
          "$ref": "#/definitions/lnrpcChannelPoint"
        },
        "capacity": {
          "type": "string",
          "format": "int64"
        },
        "routing_policy": {
          "$ref": "#/definitions/lnrpcRoutingPolicy"
        },
        "advertising_node": {
          "type": "string"
        },
        "connecting_node": {
          "type": "string"
        }
      }
    },
    "lnrpcChannelFeeReport": {
      "type": "object",
      "properties": {
        "chan_point": {
          "type": "string",
          "description": "/ The channel that this fee report belongs to."
        },
        "base_fee_msat": {
          "type": "string",
          "format": "int64",
          "description": "/ The base fee charged regardless of the number of milli-satoshis sent."
        },
        "fee_per_mil": {
          "type": "string",
          "format": "int64",
          "description": "/ The amount charged per milli-satoshis transferred expressed in millionths of a satoshi."
        },
        "fee_rate": {
          "type": "number",
          "format": "double",
          "description": "/ The effective fee rate in milli-satoshis. Computed by dividing the fee_per_mil value by 1 million."
        }
      }
    },
    "lnrpcChannelGraph": {
      "type": "object",
      "properties": {
        "nodes": {
          "type": "array",
          "items": {
            "$ref": "#/definitions/lnrpcLightningNode"
          },
          "title": "/ The list of `LightningNode`s in this channel graph"
        },
        "edges": {
          "type": "array",
          "items": {
            "$ref": "#/definitions/lnrpcChannelEdge"
          },
          "title": "/ The list of `ChannelEdge`s in this channel graph"
        }
      },
      "description": "/ Returns a new instance of the directed channel graph."
    },
    "lnrpcChannelOpenUpdate": {
      "type": "object",
      "properties": {
        "channel_point": {
          "$ref": "#/definitions/lnrpcChannelPoint"
        }
      }
    },
    "lnrpcChannelPoint": {
      "type": "object",
      "properties": {
        "funding_txid_bytes": {
          "type": "string",
          "format": "byte",
          "title": "/ Txid of the funding transaction"
        },
        "funding_txid_str": {
          "type": "string",
          "title": "/ Hex-encoded string representing the funding transaction"
        },
        "output_index": {
          "type": "integer",
          "format": "int64",
          "title": "/ The index of the output of the funding transaction"
        }
      }
    },
    "lnrpcCloseStatusUpdate": {
      "type": "object",
      "properties": {
        "close_pending": {
          "$ref": "#/definitions/lnrpcPendingUpdate"
        },
        "confirmation": {
          "$ref": "#/definitions/lnrpcConfirmationUpdate"
        },
        "chan_close": {
          "$ref": "#/definitions/lnrpcChannelCloseUpdate"
        }
      }
    },
    "lnrpcClosedChannelUpdate": {
      "type": "object",
      "properties": {
        "chan_id": {
          "type": "string",
          "format": "uint64",
          "description": "*\nThe unique channel ID for the channel. The first 3 bytes are the block\nheight, the next 3 the index within the block, and the last 2 bytes are the\noutput index for the channel."
        },
        "capacity": {
          "type": "string",
          "format": "int64"
        },
        "closed_height": {
          "type": "integer",
          "format": "int64"
        },
        "chan_point": {
          "$ref": "#/definitions/lnrpcChannelPoint"
        }
      }
    },
    "lnrpcClosedChannelsResponse": {
      "type": "object",
      "properties": {
        "channels": {
          "type": "array",
          "items": {
            "$ref": "#/definitions/lnrpcChannelCloseSummary"
          }
        }
      }
    },
    "lnrpcConfEvent": {
      "type": "object",
      "properties": {
        "conf": {
          "$ref": "#/definitions/lnrpcTxConf"
        },
        "neg_conf": {
          "$ref": "#/definitions/lnrpcNegativeConf"
        }
      }
    },
    "lnrpcConfirmationUpdate": {
      "type": "object",
      "properties": {
        "block_sha": {
          "type": "string",
          "format": "byte"
        },
        "block_height": {
          "type": "integer",
          "format": "int32"
        },
        "num_confs_left": {
          "type": "integer",
          "format": "int64"
        }
      }
    },
    "lnrpcConnectPeerRequest": {
      "type": "object",
      "properties": {
        "addr": {
          "$ref": "#/definitions/lnrpcLightningAddress",
          "title": "/ Lightning address of the peer, in the format `\u003cpubkey\u003e@host`"
        },
        "perm": {
          "type": "boolean",
          "format": "boolean",
          "description": "* If set, the daemon will attempt to persistently connect to the target\npeer.  Otherwise, the call will be synchronous."
        }
      }
    },
    "lnrpcConnectPeerResponse": {
      "type": "object"
    },
    "lnrpcDebugLevelResponse": {
      "type": "object",
      "properties": {
        "sub_systems": {
          "type": "string"
        }
      }
    },
    "lnrpcDeleteAllPaymentsResponse": {
      "type": "object"
    },
    "lnrpcDisconnectPeerResponse": {
      "type": "object"
    },
    "lnrpcFeeLimit": {
      "type": "object",
      "properties": {
        "fixed": {
          "type": "string",
          "format": "int64",
          "description": "/ The fee limit expressed as a fixed amount of satoshis."
        },
        "percent": {
          "type": "string",
          "format": "int64",
          "description": "/ The fee limit expressed as a percentage of the payment amount."
        }
      }
    },
    "lnrpcFeeReportResponse": {
      "type": "object",
      "properties": {
        "channel_fees": {
          "type": "array",
          "items": {
            "$ref": "#/definitions/lnrpcChannelFeeReport"
          },
          "description": "/ An array of channel fee reports which describes the current fee schedule for each channel."
        },
        "day_fee_sum": {
          "type": "string",
          "format": "uint64",
          "description": "/ The total amount of fee revenue (in satoshis) the switch has collected over the past 24 hrs."
        },
        "week_fee_sum": {
          "type": "string",
          "format": "uint64",
          "description": "/ The total amount of fee revenue (in satoshis) the switch has collected over the past 1 week."
        },
        "month_fee_sum": {
          "type": "string",
          "format": "uint64",
          "description": "/ The total amount of fee revenue (in satoshis) the switch has collected over the past 1 month."
        }
      }
    },
    "lnrpcForwardingEvent": {
      "type": "object",
      "properties": {
        "timestamp": {
          "type": "string",
          "format": "uint64",
          "description": "/ Timestamp is the time (unix epoch offset) that this circuit was completed."
        },
        "chan_id_in": {
          "type": "string",
          "format": "uint64",
          "description": "/ The incoming channel ID that carried the HTLC that created the circuit."
        },
        "chan_id_out": {
          "type": "string",
          "format": "uint64",
          "description": "/ The outgoing channel ID that carried the preimage that completed the circuit."
        },
        "amt_in": {
          "type": "string",
          "format": "uint64",
          "description": "/ The total amount of the incoming HTLC that created half the circuit."
        },
        "amt_out": {
          "type": "string",
          "format": "uint64",
          "description": "/ The total amount of the outgoign HTLC that created the second half of the circuit."
        },
        "fee": {
          "type": "string",
          "format": "uint64",
          "description": "/ The total fee that this payment circuit carried."
        }
      }
    },
    "lnrpcForwardingHistoryRequest": {
      "type": "object",
      "properties": {
        "start_time": {
          "type": "string",
          "format": "uint64",
          "description": "/ Start time is the starting point of the forwarding history request. All records beyond this point will be included, respecting the end time, and the index offset."
        },
        "end_time": {
          "type": "string",
          "format": "uint64",
          "description": "/ End time is the end point of the forwarding history request. The response will carry at most 50k records between the start time and the end time. The index offset can be used to implement pagination."
        },
        "index_offset": {
          "type": "integer",
          "format": "int64",
          "description": "/ Index offset is the offset in the time series to start at. As each response can only contain 50k records, callers can use this to skip around within a packed time series."
        },
        "num_max_events": {
          "type": "integer",
          "format": "int64",
          "description": "/ The max number of events to return in the response to this query."
        }
      }
    },
    "lnrpcForwardingHistoryResponse": {
      "type": "object",
      "properties": {
        "forwarding_events": {
          "type": "array",
          "items": {
            "$ref": "#/definitions/lnrpcForwardingEvent"
          },
          "description": "/ A list of forwarding events from the time slice of the time series specified in the request."
        },
        "last_offset_index": {
          "type": "integer",
          "format": "int64",
          "description": "/ The index of the last time in the set of returned forwarding events. Can be used to seek further, pagination style."
        }
      }
    },
    "lnrpcGenSeedResponse": {
      "type": "object",
      "properties": {
        "cipher_seed_mnemonic": {
          "type": "array",
          "items": {
            "type": "string"
          },
          "description": "*\ncipher_seed_mnemonic is a 24-word mnemonic that encodes a prior aezeed\ncipher seed obtained by the user. This field is optional, as if not\nprovided, then the daemon will generate a new cipher seed for the user.\nOtherwise, then the daemon will attempt to recover the wallet state linked\nto this cipher seed."
        },
        "enciphered_seed": {
          "type": "string",
          "format": "byte",
          "description": "*\nenciphered_seed are the raw aezeed cipher seed bytes. This is the raw\ncipher text before run through our mnemonic encoding scheme."
        }
      }
    },
    "lnrpcGetInfoResponse": {
      "type": "object",
      "properties": {
        "identity_pubkey": {
          "type": "string",
          "description": "/ The identity pubkey of the current node."
        },
        "alias": {
          "type": "string",
          "title": "/ If applicable, the alias of the current node, e.g. \"bob\""
        },
        "num_pending_channels": {
          "type": "integer",
          "format": "int64",
          "title": "/ Number of pending channels"
        },
        "num_active_channels": {
          "type": "integer",
          "format": "int64",
          "title": "/ Number of active channels"
        },
        "num_peers": {
          "type": "integer",
          "format": "int64",
          "title": "/ Number of peers"
        },
        "block_height": {
          "type": "integer",
          "format": "int64",
          "title": "/ The node's current view of the height of the best block"
        },
        "block_hash": {
          "type": "string",
          "title": "/ The node's current view of the hash of the best block"
        },
        "synced_to_chain": {
          "type": "boolean",
          "format": "boolean",
          "title": "/ Whether the wallet's view is synced to the main chain"
        },
        "testnet": {
          "type": "boolean",
          "format": "boolean",
          "title": "/ Whether the current node is connected to testnet"
        },
        "chains": {
          "type": "array",
          "items": {
            "type": "string"
          },
          "title": "/ A list of active chains the node is connected to"
        },
        "uris": {
          "type": "array",
          "items": {
            "type": "string"
          },
          "description": "/ The URIs of the current node."
        },
        "best_header_timestamp": {
          "type": "string",
          "format": "int64",
          "title": "/ Timestamp of the block best known to the wallet"
        },
        "version": {
          "type": "string",
          "description": "/ The version of the LND software that the node is running."
        },
        "num_inactive_channels": {
          "type": "integer",
          "format": "int64",
          "title": "/ Number of inactive channels"
        }
      }
    },
    "lnrpcGraphTopologyUpdate": {
      "type": "object",
      "properties": {
        "node_updates": {
          "type": "array",
          "items": {
            "$ref": "#/definitions/lnrpcNodeUpdate"
          }
        },
        "channel_updates": {
          "type": "array",
          "items": {
            "$ref": "#/definitions/lnrpcChannelEdgeUpdate"
          }
        },
        "closed_chans": {
          "type": "array",
          "items": {
            "$ref": "#/definitions/lnrpcClosedChannelUpdate"
          }
        }
      }
    },
    "lnrpcHTLC": {
      "type": "object",
      "properties": {
        "incoming": {
          "type": "boolean",
          "format": "boolean"
        },
        "amount": {
          "type": "string",
          "format": "int64"
        },
        "hash_lock": {
          "type": "string",
          "format": "byte"
        },
        "expiration_height": {
          "type": "integer",
          "format": "int64"
        }
      }
    },
    "lnrpcHop": {
      "type": "object",
      "properties": {
        "chan_id": {
          "type": "string",
          "format": "uint64",
          "description": "*\nThe unique channel ID for the channel. The first 3 bytes are the block\nheight, the next 3 the index within the block, and the last 2 bytes are the\noutput index for the channel."
        },
        "chan_capacity": {
          "type": "string",
          "format": "int64"
        },
        "amt_to_forward": {
          "type": "string",
          "format": "int64"
        },
        "fee": {
          "type": "string",
          "format": "int64"
        },
        "expiry": {
          "type": "integer",
          "format": "int64"
        },
        "amt_to_forward_msat": {
          "type": "string",
          "format": "int64"
        },
        "fee_msat": {
          "type": "string",
          "format": "int64"
        },
        "pub_key": {
          "type": "string",
          "description": "*\nAn optional public key of the hop. If the public key is given, the payment\ncan be executed without relying on a copy of the channel graph."
        }
      }
    },
    "lnrpcHopHint": {
      "type": "object",
      "properties": {
        "node_id": {
          "type": "string",
          "description": "/ The public key of the node at the start of the channel."
        },
        "chan_id": {
          "type": "string",
          "format": "uint64",
          "description": "/ The unique identifier of the channel."
        },
        "fee_base_msat": {
          "type": "integer",
          "format": "int64",
          "description": "/ The base fee of the channel denominated in millisatoshis."
        },
        "fee_proportional_millionths": {
          "type": "integer",
          "format": "int64",
          "description": "*\nThe fee rate of the channel for sending one satoshi across it denominated in\nmillionths of a satoshi."
        },
        "cltv_expiry_delta": {
          "type": "integer",
          "format": "int64",
          "description": "/ The time-lock delta of the channel."
        }
      }
    },
    "lnrpcInitWalletRequest": {
      "type": "object",
      "properties": {
        "wallet_password": {
          "type": "string",
          "format": "byte",
          "description": "*\nwallet_password is the passphrase that should be used to encrypt the\nwallet. This MUST be at least 8 chars in length. After creation, this\npassword is required to unlock the daemon."
        },
        "cipher_seed_mnemonic": {
          "type": "array",
          "items": {
            "type": "string"
          },
          "description": "*\ncipher_seed_mnemonic is a 24-word mnemonic that encodes a prior aezeed\ncipher seed obtained by the user. This may have been generated by the\nGenSeed method, or be an existing seed."
        },
        "aezeed_passphrase": {
          "type": "string",
          "format": "byte",
          "description": "*\naezeed_passphrase is an optional user provided passphrase that will be used\nto encrypt the generated aezeed cipher seed."
        },
        "recovery_window": {
          "type": "integer",
          "format": "int32",
          "description": "*\nrecovery_window is an optional argument specifying the address lookahead\nwhen restoring a wallet seed. The recovery window applies to each\ninvdividual branch of the BIP44 derivation paths. Supplying a recovery\nwindow of zero indicates that no addresses should be recovered, such after\nthe first initialization of the wallet."
        }
      }
    },
    "lnrpcInitWalletResponse": {
      "type": "object"
    },
    "lnrpcInvoice": {
      "type": "object",
      "properties": {
        "memo": {
          "type": "string",
          "description": "*\nAn optional memo to attach along with the invoice. Used for record keeping\npurposes for the invoice's creator, and will also be set in the description\nfield of the encoded payment request if the description_hash field is not\nbeing used."
        },
        "receipt": {
          "type": "string",
          "format": "byte",
          "title": "/ An optional cryptographic receipt of payment"
        },
        "r_preimage": {
          "type": "string",
          "format": "byte",
          "title": "*\nThe hex-encoded preimage (32 byte) which will allow settling an incoming\nHTLC payable to this preimage"
        },
        "r_hash": {
          "type": "string",
          "format": "byte",
          "title": "/ The hash of the preimage"
        },
        "value": {
          "type": "string",
          "format": "int64",
          "title": "/ The value of this invoice in satoshis"
        },
        "settled": {
          "type": "boolean",
          "format": "boolean",
          "title": "/ Whether this invoice has been fulfilled"
        },
        "creation_date": {
          "type": "string",
          "format": "int64",
          "title": "/ When this invoice was created"
        },
        "accept_date": {
          "type": "string",
          "format": "int64",
          "title": "/ When this invoice was accepted"
        },
        "settle_date": {
          "type": "string",
          "format": "int64",
          "title": "/ When this invoice was settled"
        },
        "payment_request": {
          "type": "string",
          "description": "*\nA bare-bones invoice for a payment within the Lightning Network.  With the\ndetails of the invoice, the sender has all the data necessary to send a\npayment to the recipient."
        },
        "description_hash": {
          "type": "string",
          "format": "byte",
          "description": "*\nHash (SHA-256) of a description of the payment. Used if the description of\npayment (memo) is too long to naturally fit within the description field\nof an encoded payment request."
        },
        "expiry": {
          "type": "string",
          "format": "int64",
          "description": "/ Payment request expiry time in seconds. Default is 3600 (1 hour)."
        },
        "fallback_addr": {
          "type": "string",
          "description": "/ Fallback on-chain address."
        },
        "cltv_expiry": {
          "type": "string",
          "format": "uint64",
          "description": "/ Delta to use for the time-lock of the CLTV extended to the final hop."
        },
        "route_hints": {
          "type": "array",
          "items": {
            "$ref": "#/definitions/lnrpcRouteHint"
          },
          "description": "*\nRoute hints that can each be individually used to assist in reaching the\ninvoice's destination."
        },
        "private": {
          "type": "boolean",
          "format": "boolean",
          "description": "/ Whether this invoice should include routing hints for private channels."
        },
        "add_index": {
          "type": "string",
          "format": "uint64",
          "description": "*\nThe \"add\" index of this invoice. Each newly created invoice will increment\nthis index making it monotonically increasing. Callers to the\nSubscribeInvoices call can use this to instantly get notified of all added\ninvoices with an add_index greater than this one."
        },
        "accept_index": {
          "type": "string",
          "format": "uint64",
          "description": "*\nThe \"accept\" index of this invoice. Each newly accepted invoice will\nincrement this index making it monotonically increasing. Callers to the\nSubscribeInvoices call can use this to instantly get notified of all\naccepted invoices with an accept_index greater than this one."
        },
        "settle_index": {
          "type": "string",
          "format": "uint64",
          "description": "*\nThe \"settle\" index of this invoice. Each newly settled invoice will\nincrement this index making it monotonically increasing. Callers to the\nSubscribeInvoices call can use this to instantly get notified of all\nsettled invoices with an settle_index greater than this one."
        },
        "amt_paid": {
          "type": "string",
          "format": "int64",
          "description": "/ Deprecated, use amt_paid_sat or amt_paid_msat."
        },
        "amt_paid_sat": {
          "type": "string",
          "format": "int64",
          "description": "*\nThe amount that was accepted for this invoice, in satoshis. This will ONLY\nbe set if this invoice has been settled. We provide this field as if the\ninvoice was created with a zero value, then we need to record what amount\nwas ultimately accepted. Additionally, it's possible that the sender paid\nMORE that was specified in the original invoice. So we'll record that here\nas well."
        },
        "amt_paid_msat": {
          "type": "string",
          "format": "int64",
          "description": "*\nThe amount that was accepted for this invoice, in millisatoshis. This will\nONLY be set if this invoice has been settled. We provide this field as if\nthe invoice was created with a zero value, then we need to record what\namount was ultimately accepted. Additionally, it's possible that the sender\npaid MORE that was specified in the original invoice. So we'll record that\nhere as well."
        },
        "state": {
          "$ref": "#/definitions/InvoiceInvoiceState"
        }
      }
    },
    "lnrpcLightningAddress": {
      "type": "object",
      "properties": {
        "pubkey": {
          "type": "string",
          "title": "/ The identity pubkey of the Lightning node"
        },
        "host": {
          "type": "string",
          "title": "/ The network location of the lightning node, e.g. `69.69.69.69:1337` or `localhost:10011`"
        }
      }
    },
    "lnrpcLightningNode": {
      "type": "object",
      "properties": {
        "last_update": {
          "type": "integer",
          "format": "int64"
        },
        "pub_key": {
          "type": "string"
        },
        "alias": {
          "type": "string"
        },
        "addresses": {
          "type": "array",
          "items": {
            "$ref": "#/definitions/lnrpcNodeAddress"
          }
        },
        "color": {
          "type": "string"
        }
      },
      "description": "*\nAn individual vertex/node within the channel graph. A node is\nconnected to other nodes by one or more channel edges emanating from it. As the\ngraph is directed, a node will also have an incoming edge attached to it for\neach outgoing edge."
    },
    "lnrpcListChannelsResponse": {
      "type": "object",
      "properties": {
        "channels": {
          "type": "array",
          "items": {
            "$ref": "#/definitions/lnrpcChannel"
          },
          "title": "/ The list of active channels"
        }
      }
    },
    "lnrpcListInvoiceResponse": {
      "type": "object",
      "properties": {
        "invoices": {
          "type": "array",
          "items": {
            "$ref": "#/definitions/lnrpcInvoice"
          },
          "description": "*\nA list of invoices from the time slice of the time series specified in the\nrequest."
        },
        "last_index_offset": {
          "type": "string",
          "format": "uint64",
          "description": "*\nThe index of the last item in the set of returned invoices. This can be used\nto seek further, pagination style."
        },
        "first_index_offset": {
          "type": "string",
          "format": "uint64",
          "description": "*\nThe index of the last item in the set of returned invoices. This can be used\nto seek backwards, pagination style."
        }
      }
    },
    "lnrpcListPaymentsResponse": {
      "type": "object",
      "properties": {
        "payments": {
          "type": "array",
          "items": {
            "$ref": "#/definitions/lnrpcPayment"
          },
          "title": "/ The list of payments"
        }
      }
    },
    "lnrpcListPeersResponse": {
      "type": "object",
      "properties": {
        "peers": {
          "type": "array",
          "items": {
            "$ref": "#/definitions/lnrpcPeer"
          },
          "title": "/ The list of currently connected peers"
        }
      }
    },
    "lnrpcNegativeConf": {
      "type": "object",
      "properties": {
        "re_org_depth": {
          "type": "integer",
          "format": "int32"
        }
      }
    },
    "lnrpcNetworkInfo": {
      "type": "object",
      "properties": {
        "graph_diameter": {
          "type": "integer",
          "format": "int64"
        },
        "avg_out_degree": {
          "type": "number",
          "format": "double"
        },
        "max_out_degree": {
          "type": "integer",
          "format": "int64"
        },
        "num_nodes": {
          "type": "integer",
          "format": "int64"
        },
        "num_channels": {
          "type": "integer",
          "format": "int64"
        },
        "total_network_capacity": {
          "type": "string",
          "format": "int64"
        },
        "avg_channel_size": {
          "type": "number",
          "format": "double"
        },
        "min_channel_size": {
          "type": "string",
          "format": "int64"
        },
        "max_channel_size": {
          "type": "string",
          "format": "int64"
        }
      }
    },
    "lnrpcNewAddressResponse": {
      "type": "object",
      "properties": {
        "address": {
          "type": "string",
          "title": "/ The newly generated wallet address"
        }
      }
    },
    "lnrpcNodeAddress": {
      "type": "object",
      "properties": {
        "network": {
          "type": "string"
        },
        "addr": {
          "type": "string"
        }
      }
    },
    "lnrpcNodeInfo": {
      "type": "object",
      "properties": {
        "node": {
          "$ref": "#/definitions/lnrpcLightningNode",
          "description": "*\nAn individual vertex/node within the channel graph. A node is\nconnected to other nodes by one or more channel edges emanating from it. As\nthe graph is directed, a node will also have an incoming edge attached to\nit for each outgoing edge."
        },
        "num_channels": {
          "type": "integer",
          "format": "int64"
        },
        "total_capacity": {
          "type": "string",
          "format": "int64"
        }
      }
    },
    "lnrpcNodeUpdate": {
      "type": "object",
      "properties": {
        "addresses": {
          "type": "array",
          "items": {
            "type": "string"
          }
        },
        "identity_key": {
          "type": "string"
        },
        "global_features": {
          "type": "string",
          "format": "byte"
        },
        "alias": {
          "type": "string"
        }
      }
    },
    "lnrpcOpenChannelRequest": {
      "type": "object",
      "properties": {
        "node_pubkey": {
          "type": "string",
          "format": "byte",
          "title": "/ The pubkey of the node to open a channel with"
        },
        "node_pubkey_string": {
          "type": "string",
          "title": "/ The hex encoded pubkey of the node to open a channel with"
        },
        "local_funding_amount": {
          "type": "string",
          "format": "int64",
          "title": "/ The number of satoshis the wallet should commit to the channel"
        },
        "push_sat": {
          "type": "string",
          "format": "int64",
          "title": "/ The number of satoshis to push to the remote side as part of the initial commitment state"
        },
        "target_conf": {
          "type": "integer",
          "format": "int32",
          "description": "/ The target number of blocks that the funding transaction should be confirmed by."
        },
        "sat_per_byte": {
          "type": "string",
          "format": "int64",
          "description": "/ A manual fee rate set in sat/byte that should be used when crafting the funding transaction."
        },
        "private": {
          "type": "boolean",
          "format": "boolean",
          "description": "/ Whether this channel should be private, not announced to the greater network."
        },
        "min_htlc_msat": {
          "type": "string",
          "format": "int64",
          "description": "/ The minimum value in millisatoshi we will require for incoming HTLCs on the channel."
        },
        "remote_csv_delay": {
          "type": "integer",
          "format": "int64",
          "description": "/ The delay we require on the remote's commitment transaction. If this is not set, it will be scaled automatically with the channel size."
        },
        "min_confs": {
          "type": "integer",
          "format": "int32",
          "description": "/ The minimum number of confirmations each one of your outputs used for the funding transaction must satisfy."
        },
        "spend_unconfirmed": {
          "type": "boolean",
          "format": "boolean",
          "description": "/ Whether unconfirmed outputs should be used as inputs for the funding transaction."
        }
      }
    },
    "lnrpcOpenStatusUpdate": {
      "type": "object",
      "properties": {
        "chan_pending": {
          "$ref": "#/definitions/lnrpcPendingUpdate"
        },
        "confirmation": {
          "$ref": "#/definitions/lnrpcConfirmationUpdate"
        },
        "chan_open": {
          "$ref": "#/definitions/lnrpcChannelOpenUpdate"
        }
      }
    },
    "lnrpcPayReq": {
      "type": "object",
      "properties": {
        "destination": {
          "type": "string"
        },
        "payment_hash": {
          "type": "string"
        },
        "num_satoshis": {
          "type": "string",
          "format": "int64"
        },
        "timestamp": {
          "type": "string",
          "format": "int64"
        },
        "expiry": {
          "type": "string",
          "format": "int64"
        },
        "description": {
          "type": "string"
        },
        "description_hash": {
          "type": "string"
        },
        "fallback_addr": {
          "type": "string"
        },
        "cltv_expiry": {
          "type": "string",
          "format": "int64"
        },
        "route_hints": {
          "type": "array",
          "items": {
            "$ref": "#/definitions/lnrpcRouteHint"
          }
        }
      }
    },
    "lnrpcPayment": {
      "type": "object",
      "properties": {
        "payment_hash": {
          "type": "string",
          "title": "/ The payment hash"
        },
        "value": {
          "type": "string",
          "format": "int64",
          "description": "/ Deprecated, use value_sat or value_msat."
        },
        "creation_date": {
          "type": "string",
          "format": "int64",
          "title": "/ The date of this payment"
        },
        "path": {
          "type": "array",
          "items": {
            "type": "string"
          },
          "title": "/ The path this payment took"
        },
        "fee": {
          "type": "string",
          "format": "int64",
          "title": "/ The fee paid for this payment in satoshis"
        },
        "payment_preimage": {
          "type": "string",
          "title": "/ The payment preimage"
        },
        "value_sat": {
          "type": "string",
          "format": "int64",
          "title": "/ The value of the payment in satoshis"
        },
        "value_msat": {
          "type": "string",
          "format": "int64",
          "title": "/ The value of the payment in milli-satoshis"
        }
      }
    },
    "lnrpcPeer": {
      "type": "object",
      "properties": {
        "pub_key": {
          "type": "string",
          "title": "/ The identity pubkey of the peer"
        },
        "address": {
          "type": "string",
          "title": "/ Network address of the peer; eg `127.0.0.1:10011`"
        },
        "bytes_sent": {
          "type": "string",
          "format": "uint64",
          "title": "/ Bytes of data transmitted to this peer"
        },
        "bytes_recv": {
          "type": "string",
          "format": "uint64",
          "title": "/ Bytes of data transmitted from this peer"
        },
        "sat_sent": {
          "type": "string",
          "format": "int64",
          "title": "/ Satoshis sent to this peer"
        },
        "sat_recv": {
          "type": "string",
          "format": "int64",
          "title": "/ Satoshis received from this peer"
        },
        "inbound": {
          "type": "boolean",
          "format": "boolean",
          "title": "/ A channel is inbound if the counterparty initiated the channel"
        },
        "ping_time": {
          "type": "string",
          "format": "int64",
          "title": "/ Ping time to this peer"
        }
      }
    },
    "lnrpcPendingChannelsResponse": {
      "type": "object",
      "properties": {
        "total_limbo_balance": {
          "type": "string",
          "format": "int64",
          "title": "/ The balance in satoshis encumbered in pending channels"
        },
        "pending_open_channels": {
          "type": "array",
          "items": {
            "$ref": "#/definitions/PendingChannelsResponsePendingOpenChannel"
          },
          "title": "/ Channels pending opening"
        },
        "pending_closing_channels": {
          "type": "array",
          "items": {
            "$ref": "#/definitions/PendingChannelsResponseClosedChannel"
          },
          "title": "/ Channels pending closing"
        },
        "pending_force_closing_channels": {
          "type": "array",
          "items": {
            "$ref": "#/definitions/PendingChannelsResponseForceClosedChannel"
          },
          "title": "/ Channels pending force closing"
        },
        "waiting_close_channels": {
          "type": "array",
          "items": {
            "$ref": "#/definitions/PendingChannelsResponseWaitingCloseChannel"
          },
          "title": "/ Channels waiting for closing tx to confirm"
        }
      }
    },
    "lnrpcPendingHTLC": {
      "type": "object",
      "properties": {
        "incoming": {
          "type": "boolean",
          "format": "boolean",
          "title": "/ The direction within the channel that the htlc was sent"
        },
        "amount": {
          "type": "string",
          "format": "int64",
          "title": "/ The total value of the htlc"
        },
        "outpoint": {
          "type": "string",
          "title": "/ The final output to be swept back to the user's wallet"
        },
        "maturity_height": {
          "type": "integer",
          "format": "int64",
          "title": "/ The next block height at which we can spend the current stage"
        },
        "blocks_til_maturity": {
          "type": "integer",
          "format": "int32",
          "description": "*\nThe number of blocks remaining until the current stage can be swept.\nNegative values indicate how many blocks have passed since becoming\nmature."
        },
        "stage": {
          "type": "integer",
          "format": "int64",
          "title": "/ Indicates whether the htlc is in its first or second stage of recovery"
        }
      }
    },
    "lnrpcPendingUpdate": {
      "type": "object",
      "properties": {
        "txid": {
          "type": "string",
          "format": "byte"
        },
        "output_index": {
          "type": "integer",
          "format": "int64"
        }
      }
    },
    "lnrpcPolicyUpdateRequest": {
      "type": "object",
      "properties": {
        "global": {
          "type": "boolean",
          "format": "boolean",
          "description": "/ If set, then this update applies to all currently active channels."
        },
        "chan_point": {
          "$ref": "#/definitions/lnrpcChannelPoint",
          "description": "/ If set, this update will target a specific channel."
        },
        "base_fee_msat": {
          "type": "string",
          "format": "int64",
          "description": "/ The base fee charged regardless of the number of milli-satoshis sent."
        },
        "fee_rate": {
          "type": "number",
          "format": "double",
          "description": "/ The effective fee rate in milli-satoshis. The precision of this value goes up to 6 decimal places, so 1e-6."
        },
        "time_lock_delta": {
          "type": "integer",
          "format": "int64",
          "description": "/ The required timelock delta for HTLCs forwarded over the channel."
        }
      }
    },
    "lnrpcPolicyUpdateResponse": {
      "type": "object"
    },
    "lnrpcQueryRoutesResponse": {
      "type": "object",
      "properties": {
        "routes": {
          "type": "array",
          "items": {
            "$ref": "#/definitions/lnrpcRoute"
          }
        }
      }
    },
    "lnrpcRoute": {
      "type": "object",
      "properties": {
        "total_time_lock": {
          "type": "integer",
          "format": "int64",
          "description": "*\nThe cumulative (final) time lock across the entire route.  This is the CLTV\nvalue that should be extended to the first hop in the route. All other hops\nwill decrement the time-lock as advertised, leaving enough time for all\nhops to wait for or present the payment preimage to complete the payment."
        },
        "total_fees": {
          "type": "string",
          "format": "int64",
          "description": "*\nThe sum of the fees paid at each hop within the final route.  In the case\nof a one-hop payment, this value will be zero as we don't need to pay a fee\nit ourself."
        },
        "total_amt": {
          "type": "string",
          "format": "int64",
          "description": "*\nThe total amount of funds required to complete a payment over this route.\nThis value includes the cumulative fees at each hop. As a result, the HTLC\nextended to the first-hop in the route will need to have at least this many\nsatoshis, otherwise the route will fail at an intermediate node due to an\ninsufficient amount of fees."
        },
        "hops": {
          "type": "array",
          "items": {
            "$ref": "#/definitions/lnrpcHop"
          },
          "description": "*\nContains details concerning the specific forwarding details at each hop."
        },
        "total_fees_msat": {
          "type": "string",
          "format": "int64",
          "description": "*\nThe total fees in millisatoshis."
        },
        "total_amt_msat": {
          "type": "string",
          "format": "int64",
          "description": "*\nThe total amount in millisatoshis."
        }
      },
      "description": "*\nA path through the channel graph which runs over one or more channels in\nsuccession. This struct carries all the information required to craft the\nSphinx onion packet, and send the payment along the first hop in the path. A\nroute is only selected as valid if all the channels have sufficient capacity to\ncarry the initial payment amount after fees are accounted for."
    },
    "lnrpcRouteHint": {
      "type": "object",
      "properties": {
        "hop_hints": {
          "type": "array",
          "items": {
            "$ref": "#/definitions/lnrpcHopHint"
          },
          "description": "*\nA list of hop hints that when chained together can assist in reaching a\nspecific destination."
        }
      }
    },
    "lnrpcRoutingPolicy": {
      "type": "object",
      "properties": {
        "time_lock_delta": {
          "type": "integer",
          "format": "int64"
        },
        "min_htlc": {
          "type": "string",
          "format": "int64"
        },
        "fee_base_msat": {
          "type": "string",
          "format": "int64"
        },
        "fee_rate_milli_msat": {
          "type": "string",
          "format": "int64"
        },
        "disabled": {
          "type": "boolean",
          "format": "boolean"
        }
      }
    },
    "lnrpcSendCoinsRequest": {
      "type": "object",
      "properties": {
        "addr": {
          "type": "string",
          "title": "/ The address to send coins to"
        },
        "amount": {
          "type": "string",
          "format": "int64",
          "title": "/ The amount in satoshis to send"
        },
        "target_conf": {
          "type": "integer",
          "format": "int32",
          "description": "/ The target number of blocks that this transaction should be confirmed by."
        },
        "sat_per_byte": {
          "type": "string",
          "format": "int64",
          "description": "/ A manual fee rate set in sat/byte that should be used when crafting the transaction."
        }
      }
    },
    "lnrpcSendCoinsResponse": {
      "type": "object",
      "properties": {
        "txid": {
          "type": "string",
          "title": "/ The transaction ID of the transaction"
        }
      }
    },
    "lnrpcSendManyResponse": {
      "type": "object",
      "properties": {
        "txid": {
          "type": "string",
          "title": "/ The id of the transaction"
        }
      }
    },
    "lnrpcSendRequest": {
      "type": "object",
      "properties": {
        "dest": {
          "type": "string",
          "format": "byte",
          "title": "/ The identity pubkey of the payment recipient"
        },
        "dest_string": {
          "type": "string",
          "title": "/ The hex-encoded identity pubkey of the payment recipient"
        },
        "amt": {
          "type": "string",
          "format": "int64",
          "description": "/ Number of satoshis to send."
        },
        "payment_hash": {
          "type": "string",
          "format": "byte",
          "title": "/ The hash to use within the payment's HTLC"
        },
        "payment_hash_string": {
          "type": "string",
          "title": "/ The hex-encoded hash to use within the payment's HTLC"
        },
        "payment_request": {
          "type": "string",
          "description": "*\nA bare-bones invoice for a payment within the Lightning Network.  With the\ndetails of the invoice, the sender has all the data necessary to send a\npayment to the recipient."
        },
        "final_cltv_delta": {
          "type": "integer",
          "format": "int32",
          "description": "*\nThe CLTV delta from the current height that should be used to set the\ntimelock for the final hop."
        },
        "fee_limit": {
          "$ref": "#/definitions/lnrpcFeeLimit",
          "description": "*\nThe maximum number of satoshis that will be paid as a fee of the payment.\nThis value can be represented either as a percentage of the amount being\nsent, or as a fixed amount of the maximum fee the user is willing the pay to\nsend the payment."
        }
      }
    },
    "lnrpcSendResponse": {
      "type": "object",
      "properties": {
        "payment_error": {
          "type": "string"
        },
        "payment_preimage": {
          "type": "string",
          "format": "byte"
        },
        "payment_route": {
          "$ref": "#/definitions/lnrpcRoute"
        }
      }
    },
    "lnrpcSendToRouteRequest": {
      "type": "object",
      "properties": {
        "payment_hash": {
          "type": "string",
          "format": "byte",
          "description": "/ The payment hash to use for the HTLC."
        },
        "payment_hash_string": {
          "type": "string",
          "description": "/ An optional hex-encoded payment hash to be used for the HTLC."
        },
        "routes": {
          "type": "array",
          "items": {
            "$ref": "#/definitions/lnrpcRoute"
          },
          "description": "/ The set of routes that should be used to attempt to complete the payment."
        }
      }
    },
    "lnrpcSettleInvoiceResp": {
      "type": "object"
    },
    "lnrpcSignMessageResponse": {
      "type": "object",
      "properties": {
        "signature": {
          "type": "string",
          "title": "/ The signature for the given message"
        }
      }
    },
    "lnrpcSpendEvent": {
      "type": "object",
      "properties": {
        "spending_outpoint": {
          "$ref": "#/definitions/lnrpcChannelPoint"
        },
        "spender_tx_hash": {
          "type": "string",
          "format": "byte"
        },
        "raw_spending_tx": {
          "type": "string",
          "format": "byte"
        },
        "spender_input_index": {
          "type": "integer",
          "format": "int32"
        },
        "spending_height": {
          "type": "integer",
          "format": "int32"
        }
      }
    },
    "lnrpcStopResponse": {
      "type": "object"
    },
    "lnrpcTransaction": {
      "type": "object",
      "properties": {
        "tx_hash": {
          "type": "string",
          "title": "/ The transaction hash"
        },
        "amount": {
          "type": "string",
          "format": "int64",
          "title": "/ The transaction amount, denominated in satoshis"
        },
        "num_confirmations": {
          "type": "integer",
          "format": "int32",
          "title": "/ The number of confirmations"
        },
        "block_hash": {
          "type": "string",
          "title": "/ The hash of the block this transaction was included in"
        },
        "block_height": {
          "type": "integer",
          "format": "int32",
          "title": "/ The height of the block this transaction was included in"
        },
        "time_stamp": {
          "type": "string",
          "format": "int64",
          "title": "/ Timestamp of this transaction"
        },
        "total_fees": {
          "type": "string",
          "format": "int64",
          "title": "/ Fees paid for this transaction"
        },
        "dest_addresses": {
          "type": "array",
          "items": {
            "type": "string"
          },
          "title": "/ Addresses that received funds for this transaction"
        }
      }
    },
    "lnrpcTransactionDetails": {
      "type": "object",
      "properties": {
        "transactions": {
          "type": "array",
          "items": {
            "$ref": "#/definitions/lnrpcTransaction"
          },
          "description": "/ The list of transactions relevant to the wallet."
        }
      }
    },
    "lnrpcTxConf": {
      "type": "object",
      "properties": {
        "block_hash": {
          "type": "string",
          "format": "byte"
        },
        "block_heigt": {
          "type": "string",
          "format": "byte"
        },
        "tx_index": {
          "type": "string",
          "format": "byte"
        },
        "raw_txn_bytes": {
          "type": "string",
          "format": "byte"
        }
      }
    },
    "lnrpcUnlockWalletRequest": {
      "type": "object",
      "properties": {
        "wallet_password": {
          "type": "string",
          "format": "byte",
          "description": "*\nwallet_password should be the current valid passphrase for the daemon. This\nwill be required to decrypt on-disk material that the daemon requires to\nfunction properly."
        },
        "recovery_window": {
          "type": "integer",
          "format": "int32",
          "description": "*\nrecovery_window is an optional argument specifying the address lookahead\nwhen restoring a wallet seed. The recovery window applies to each\ninvdividual branch of the BIP44 derivation paths. Supplying a recovery\nwindow of zero indicates that no addresses should be recovered, such after\nthe first initialization of the wallet."
        }
      }
    },
    "lnrpcUnlockWalletResponse": {
      "type": "object"
    },
    "lnrpcVerifyMessageResponse": {
      "type": "object",
      "properties": {
        "valid": {
          "type": "boolean",
          "format": "boolean",
          "title": "/ Whether the signature was valid over the given message"
        },
        "pubkey": {
          "type": "string",
          "title": "/ The pubkey recovered from the signature"
        }
      }
    },
    "lnrpcWalletBalanceResponse": {
      "type": "object",
      "properties": {
        "total_balance": {
          "type": "string",
          "format": "int64",
          "title": "/ The balance of the wallet"
        },
        "confirmed_balance": {
          "type": "string",
          "format": "int64",
          "title": "/ The confirmed balance of a wallet(with \u003e= 1 confirmations)"
        },
        "unconfirmed_balance": {
          "type": "string",
          "format": "int64",
          "title": "/ The unconfirmed balance of a wallet(with 0 confirmations)"
        }
      }
    }
  }
}<|MERGE_RESOLUTION|>--- conflicted
+++ resolved
@@ -1194,19 +1194,17 @@
         }
       }
     },
-<<<<<<< HEAD
+    "lnrpcBlockEpochEvent": {
+      "type": "object",
+      "properties": {
+        "height": {
+          "type": "integer",
+          "format": "int32"
+        }
+      }
+    },
     "lnrpcCancelInvoiceResp": {
       "type": "object"
-=======
-    "lnrpcBlockEpochEvent": {
-      "type": "object",
-      "properties": {
-        "height": {
-          "type": "integer",
-          "format": "int32"
-        }
-      }
->>>>>>> ea502984
     },
     "lnrpcChangePasswordRequest": {
       "type": "object",
